#pragma warning (disable: 4702) // this function is flagged but unclear why
//
// <copyright file="ComputationNetwork.h" company="Microsoft">
//     Copyright (c) Microsoft Corporation.  All rights reserved.
// </copyright>
//
#pragma once

//The basic idea of this implementation is learned from Brian Guenter <bguenter@microsoft.com>

#include "File.h"
#include "Matrix.h"
#include "commandArgUtil.h" // for nocase_compare

#include "ComputationNode.h"
#include "ScriptableObjects.h"

#include <map>
#include <string>
#include <stdexcept>
#include <list>
#include <vector>
#include <algorithm>
#include <fstream>
#include <sstream>
#include <stdlib.h>
#include <iostream>
#include <regex>
#include <chrono>

<<<<<<< HEAD
=======
#include "File.h"
#include "Matrix.h"
#include "commandArgUtil.h" // for nocase_compare

#include "ComputationNode.h"
#include "ScriptableObjects.h"
#include "MPIWrapper.h"

>>>>>>> 577556cf
//#include "MatrixPool.h"

namespace Microsoft { namespace MSR { namespace CNTK {

class ComputationNetwork : public ScriptableObjects::Object, public ScriptableObjects::HasToString, public ScriptableObjects::IConfigRecord
{
protected:
    // TODO: comment: what info is stored here? For what?
    struct RecurrentInfo
    {
        std::vector<ComputationNodeBasePtr> m_recurrentNodes;
        std::vector<ComputationNodeBasePtr> m_recurrentNodesForForward;
        ComputationNodeBasePtr m_sourceNode;
        int m_loopId;
        bool m_completedGradient;
        bool m_completedEvaluate;
        bool m_loopClosed;
        bool m_isForwardLoop; 

        void Reset()
        {
            m_completedGradient = false;
            m_completedEvaluate = false;
            m_loopClosed = false;
        }

        // TODO: why is this not a copy constructor or assignment operator?
        void Copy(const RecurrentInfo& src)
        {
            m_recurrentNodes = src.m_recurrentNodes;
            m_recurrentNodesForForward = src.m_recurrentNodesForForward;
            m_sourceNode = src.m_sourceNode;
            m_loopId = src.m_loopId;
            m_completedGradient = src.m_completedGradient;
            m_completedEvaluate = src.m_completedEvaluate;
            m_loopClosed = src.m_loopClosed;
        }
    };

public:

    // TODO: sort methods into functional groups; some methods are at random places

    // -----------------------------------------------------------------------
    // construction
    // -----------------------------------------------------------------------

    ComputationNetwork(DEVICEID_TYPE deviceId = AUTOPLACEMATRIX) :
        m_deviceId(deviceId), m_pMBLayout(make_shared<MBLayout>())
    {
        m_randomSeedOffset = 0;
        m_actMiniBSize = 0;
        SetDeviceId(deviceId);
        m_nbrSlicesInEachRecurrentIteration = 1;
    }

    virtual ~ComputationNetwork()
    {
        ClearNet();
    }

    // -----------------------------------------------------------------------
    // evaluation
    // -----------------------------------------------------------------------

    static bool IsSmaller(const ComputationNodeBasePtr lhs, const ComputationNodeBasePtr rhs)
    {
        return lhs->GetVisitedOrder() < rhs->GetVisitedOrder();
    }

    // -----------------------------------------------------------------------
    // construction
    // -----------------------------------------------------------------------

    void ClearNet();

    // -----------------------------------------------------------------------
    // diagnostics
    // -----------------------------------------------------------------------

    //if node name is not found, dump all nodes
    //otherwise dump just that node
    void DumpNodeInfoToFile(const std::wstring & nodeName, const bool printValues, const std::wstring outputFile)
    {
        if (NodeNameExist(nodeName))
        {
            ValidateNetwork(true); //some internal values in the nodes are computed during validation

            File fstream(outputFile,
                         FileOptions::fileOptionsText | FileOptions::fileOptionsWrite);

            const ComputationNodeBasePtr nodePtr = GetNodeFromName(nodeName);
            nodePtr->DumpNodeInfo(printValues, fstream);
        }
        else  //node name is not found, dump all nodes
        {
            fprintf(stderr, "Warning: node name %ls does not exist in the network. dumping all nodes.\n",
                    nodeName.c_str());
            DumpAllNodesToFile(printValues, outputFile);
        }
    }

    //dump all nodes in the network to file
    void DumpAllNodesToFile(const bool printValues,
                            const std::wstring outputFile,
                            const bool validateBeforeDump = true)
    {
        if (validateBeforeDump) 
        {
            //some internal values in the nodes are computed during validation
            ValidateNetwork();
        }

        File fstream(outputFile,
                     FileOptions::fileOptionsText | FileOptions::fileOptionsWrite);

        for (auto nodeIter = m_nameToNodeMap.begin(); nodeIter != m_nameToNodeMap.end(); nodeIter++)
        {
            ComputationNodeBasePtr nodePtr = nodeIter->second;
            nodePtr->DumpNodeInfo(printValues, fstream);
        }
    }

    void DumpNodeInfoToFile(const vector<ComputationNodeBasePtr>& nodes,
                            const bool printValues,
                            const std::wstring outputFile)
    {
        ValidateNetwork(); //some internal values in the nodes are computed during validation

        File fstream(outputFile,
                     FileOptions::fileOptionsText | FileOptions::fileOptionsWrite);

        for (auto nodeIter = nodes.begin(); nodeIter != nodes.end(); nodeIter++)
        {
            ComputationNodeBasePtr nodePtr = *nodeIter;
            nodePtr->DumpNodeInfo(printValues, fstream);
        }
    }

    // -----------------------------------------------------------------------
    // topological plot [erw]
    // TODO: Can this be a separate class? Can it be moved to a CPP?
    // -----------------------------------------------------------------------

private:
    wstring FormSpecialNodes(wstring style, std::vector<ComputationNodeBasePtr>& specialNodes);
    typedef std::pair<ComputationNodeBasePtr, ComputationNodeBasePtr> ComputationArc;
public:
    void DescribeNetworkUsingDot(std::list<ComputationArc>& arcs, std::wstring outFile);
    void PlotNetworkTopology(const std::wstring outputFile); //  [1/13/2015 erw] plot network topology using dot language

    // -----------------------------------------------------------------------
    // construction
    // -----------------------------------------------------------------------

    // TODO: DeviceID vs. DeviceId? Use the latter throughout
    void SetDeviceId(const DEVICEID_TYPE deviceId = AUTOPLACEMATRIX)
    {
        if (m_deviceId == AUTOPLACEMATRIX)
            m_deviceId = Matrix<float>::GetBestGPUDeviceId();
        else
            m_deviceId = deviceId;
    }

    DEVICEID_TYPE GetDeviceId() { return m_deviceId; }

    unsigned long GetRandomSeedOffset() { return m_randomSeedOffset; }
    void SetRandomSeedOffset(unsigned long value) { m_randomSeedOffset = value; }

    // -----------------------------------------------------------------------
    // evaluation
    // -----------------------------------------------------------------------

    size_t GetActualMBSize()
    {
        size_t actualMBSize = 0;

        const auto & featureNodes = this->FeatureNodes();   // TODO: a getter; should be called GetFeatureNodes()
        for (auto nodeIter = featureNodes.begin(); nodeIter != featureNodes.end(); nodeIter++)
            actualMBSize = max(actualMBSize, (*nodeIter)->GetNumCols());

        return actualMBSize;
    }

    // -----------------------------------------------------------------------
    // serialization
    // -----------------------------------------------------------------------

    void SaveToFile(const std::wstring& fileName, const FileOptions fileFormat = FileOptions::fileOptionsBinary) const;
private:
    void SaveToFileImpl(const std::wstring& fileName, const FileOptions fileFormat) const;
public:

    void LoadPersistableParametersFromFile(const std::wstring& fileName, const bool requireValidation = true,
                                           const FileOptions fileFormat = FileOptions::fileOptionsBinary);
    // design BUGBUG: binary files do not know whether they are float or double.
    // TODO: modify file format to know this; then eliminate the <ElemType> dependency (and in some future, allow nodes to be different)
    template<class ElemType>
    void LoadFromFile(const std::wstring& fileName, const FileOptions fileFormat = FileOptions::fileOptionsBinary,
                      const bool bAllowNoCriterionNode = false, ComputationNetwork* anotherNetwork = nullptr);

#pragma region Network Modification

    void SetLearnableNodesBelowNeedGradient(const bool needGradient, const ComputationNodeBasePtr rootNode = nullptr);

    // -----------------------------------------------------------------------
    // evaluation
    // -----------------------------------------------------------------------

    // TODO: describe what this function does
    //this is a temp solution since some nodes such as plus can be just aggregate of two scalar values 
    //in which case the packing info is not available (and not meaningful) for them
    size_t GetNumSamplesWithLabel(const size_t numAllSamples)
    {
        if (!m_pMBLayout->IsEmpty())
        {
            size_t numTimeSteps = m_pMBLayout->GetNumFrames();
            size_t numSequences = m_pMBLayout->GetNumStreams();

            if (m_pMBLayout->GetSize() != numTimeSteps)
                LogicError("GetNumSamplesWithLabel(): m_pMBLayout->m_minibatchPackingFlags should have one element for each timestep of all streams.Check feature reader. ");

            size_t numSamplesWithoutLabel = 0;

            for (size_t j = 0; j < numTimeSteps; j++)
            {
                if (m_pMBLayout->m_minibatchPackingFlags[j] & MinibatchPackingFlags::NoLabel)
                {
                    for (int i = 0; i < numSequences; i++)
                    {
                        if ((int)(m_pMBLayout->m_sentenceBoundaryFlags(i, j)) & ((int) MinibatchPackingFlags::NoLabel))
                            numSamplesWithoutLabel++;
                    }
                }
            }

            return numTimeSteps*numSequences - numSamplesWithoutLabel;
        }
        else
            return numAllSamples;
    }

    // -----------------------------------------------------------------------
    // node construction
    // -----------------------------------------------------------------------

    // non-static version needed because it accesses m_randomSeedOffset
    // Excessively used by SimpleNetworkBuilder, but always after CreateLearnableParameter(), so we should really absorb it there
    template<class ElemType>
    void InitLearnableParameters(const ComputationNodeBasePtr node,
                                 const bool uniformInit,
                                 const unsigned long randomSeed,
                                 const ElemType initValueScale,
                                 bool initOnCPUOnly = false);

    // -----------------------------------------------------------------------
    // network editing
    // -----------------------------------------------------------------------

    void DeleteNode(const std::wstring & nodeName)
    {
        //so that deleted node will not be referenced
        ClearCaches();

        ComputationNodeBasePtr nodeToDelete = GetNodeFromName(nodeName);

        //first delete links, if this node is involved, the whole connection will be removed
        for (auto nodeIter = m_nameToNodeMap.begin(); nodeIter != m_nameToNodeMap.end(); nodeIter++)
        {
            ComputationNodeBasePtr node = nodeIter->second;
            for (size_t i = 0; i < node->ChildrenSize(); i++)
            {
                ComputationNodeBasePtr child = node->GetChildren()[i];

                //nodeToDelete is a child
                if (child == nodeToDelete)
                {
                    // this used to call DetatchInputs(), but it's better for MEL to retain other inputs
                    node->SetInput(i, nullptr);
                    break;
                }
            }
        }

        //nodeToDelete is a parent
        nodeToDelete->DetachInputs();       // deref all its inputs; if we don't do that, we might end up with a mem leak due to a circular reference

        // unlink from all node-group sets
        for (auto groupIter : GetAllNodeGroups())
        {
            auto search = std::find(groupIter->begin(), groupIter->end(), nodeToDelete);
            if (search != groupIter->end())
                groupIter->erase(search);
        }

        // ? how to deal with m_recurrentInfo, when we delete a node.

        //delete the node itself
        m_nameToNodeMap.erase(nodeName);    // this will deref the node and possibly deallocate it
    }

    // RenameNode - Rename a node to another name
    // nodeNameOrig - original node name
    // nodeNameNew - new node name
    void RenameNode(const std::wstring& nodeNameOrig, const std::wstring& nodeNameNew)
    {
        //so that renamed node will not be referenced
        ClearCaches();

        ComputationNodeBasePtr nodeToRename = GetNodeFromName(nodeNameOrig);

        auto iter = m_nameToNodeMap.find(nodeNameNew);
        if (iter != m_nameToNodeMap.end()) //found
            RuntimeError("RenameNode: Target name already exists.");

        //rename the node and update the mapping table
        nodeToRename->NodeName() = nodeNameNew;
        m_nameToNodeMap.erase(nodeNameOrig);
        m_nameToNodeMap[nodeNameNew] = nodeToRename;
    }

    // -----------------------------------------------------------------------
    // node construction
    // -----------------------------------------------------------------------

    template<typename N>
    static shared_ptr<N> AsNodePtr(const ComputationNodeBasePtr & inode)
    {
        return dynamic_pointer_cast<N>(inode);
    }
    template<typename N>
    static bool IsNodePtr(const ComputationNodeBasePtr & inode)
    {
        return AsNodePtr<N>(inode) != nullptr;
    }

    // TODO: comment what this function does. Seems to either initialize LearnableParameters or precompute nodes.
    ComputationNodeBasePtr SetNodeValue(const std::wstring & nodeName, const double value);

    // -----------------------------------------------------------------------
    // network editing
    // -----------------------------------------------------------------------

    ComputationNodeBasePtr CopyNode(const ComputationNetwork & fromNet,
                                const std::wstring fromName,
                                std::wstring toName = L"",
                                const CopyNodeFlags flags = CopyNodeFlags::copyNodeAll)
    {
        if (toName == L"") {
            toName = fromName;
        }

        ComputationNodeBasePtr pFromNode = fromNet.GetNodeFromName(fromName);
        ComputationNodeBasePtr pToNode;

        // don't allow cross network child copy unless caller explicity handles children fixup
        if ((flags & CopyNodeFlags::copyNodeChildren) &&
            this != &fromNet && !(flags & CopyNodeFlags::copyNodeChildrenCrossNetwork))
        {
            LogicError("CopyNode: Copying node children across network is invalid.");
        }

        if (!NodeNameExist(toName))
        {
            pToNode = pFromNode->Duplicate(toName, flags);
            AddNodeToNet(pToNode);
        }
        else
        {
            //node already exists

            pToNode = GetNodeFromName(toName);

            //same node. no copy needed
            if (pFromNode == pToNode)
                LogicError("CopyNode: You are copying the node to the same network with same node name.");
            else
                pFromNode->CopyTo(pToNode, toName, flags);  // blast it over the existing node
        }
        return pToNode;
    }

    //only copy a complete independent tree
    //when node name exists
    void CopySubTree(const ComputationNetwork & fromNet,
                     const std::wstring fromName, std::wstring toNamePrefix = L"",
                     const CopyNodeFlags flags = copyNodeAll)
    {
        if (!(flags & CopyNodeFlags::copyNodeValue))
            LogicError("CopySubTree: you cannot copy a tree without copying the node values.");

        ComputationNodeBasePtr fromRoot = fromNet.GetNodeFromName(fromName);

        std::list<ComputationNodeBasePtr>& nodes = GetEvalOrder(fromRoot, false);
        for (auto nodeIter = nodes.begin(); nodeIter != nodes.end(); nodeIter++)
        {
            ComputationNodeBasePtr fromNode = *nodeIter;
            wstring fromNodeName = fromNode->NodeName();
            wstring toNodeName = toNamePrefix + fromNodeName;

            ComputationNodeBasePtr toNode = CopyNode(fromNet, fromNodeName,
                                                  toNodeName,
                                                  CopyNodeFlags::copyNodeValue);

            if (flags & CopyNodeFlags::copyNodeChildren)
            {
                //copy the children structure but use the new nodes generated
                for (int i = 0; i < fromNode->ChildrenSize(); i++)
                    toNode->SetInput(i, GetNodeFromName(toNamePrefix + fromNode->GetChildren()[i]->NodeName()));
            }
        }
    }

    //you can only copy inputs from nodes in the same network
    void CopyInputs(const std::wstring fromName, std::wstring toName)
    {
        CopyNode(*this, fromName, toName, CopyNodeFlags::copyNodeChildren);
    }

#pragma endregion Network Modification

    // -----------------------------------------------------------------------
    // node access
    // -----------------------------------------------------------------------

    bool NodeNameExist(const std::wstring& name) const
    {
        auto iter = m_nameToNodeMap.find(name);
        return (iter != m_nameToNodeMap.end());
    }

    ComputationNodeBasePtr GetNodeFromName(const std::wstring& name, ComputationNetwork* anotherNetwork = nullptr, bool bPanic = true) const
    {
        auto iter = m_nameToNodeMap.find(name);
        if (iter != m_nameToNodeMap.end())
        {
            //found
            return iter->second;
        }

        if (anotherNetwork != nullptr)
            return anotherNetwork->GetNodeFromName(name);

        if (bPanic)
            RuntimeError("GetNodeFromName: Node name %s does not exist.", name.c_str());
        else
            return nullptr;
    }

    // GetNodesFromName - Get all the nodes from a name that may match a wildcard '*' pattern
    //   only patterns with a single '*' at the beginning, in the middle, or at the end are accepted
    // name - node name (with possible wildcard)
    // returns: vector of nodes that match the pattern, may return an empty vector for no match
    std::vector<ComputationNodeBasePtr> GetNodesFromName(const std::wstring& name) const
    {
        std::vector<ComputationNodeBasePtr> nodes;
        size_t found = name.find_first_of(L'*');
        if (found == std::wstring::npos)
        {
            if (NodeNameExist(name))
                nodes.push_back(GetNodeFromName(name));
            }
        else
        {
            std::wstring head = name.substr(0, found);
            std::wstring tail = name.substr(found + 1);
            for (auto nodeIter = m_nameToNodeMap.begin(); nodeIter != m_nameToNodeMap.end(); nodeIter++)
            {
                const wstring& nodeName = nodeIter->first;

                // if it matches on both ends (we only support A*B patterns it's a match
                bool headMatch = head.empty() || nodeName.find(head) == 0;
                bool tailMatch = tail.empty() || nodeName.rfind(tail) == nodeName.size() - tail.size();
                if (headMatch && tailMatch)
                    nodes.push_back(nodeIter->second);
                }
            }
        return nodes;
    }

    // -----------------------------------------------------------------------
    // evaluation
    // -----------------------------------------------------------------------

    int FindInRecurrentLoop(const ComputationNodeBasePtr startNode, vector<ComputationNodeBasePtr>& recurrentNodes)
    {
        int iFound = -1;

        for (auto iter = m_recurrentInfo.begin(); iter != m_recurrentInfo.end(); iter++)
        {
            if (std::find((*iter).m_recurrentNodes.begin(), (*iter).m_recurrentNodes.end(), startNode) != (*iter).m_recurrentNodes.end())
            {
                iFound = (*iter).m_loopId;
                recurrentNodes = (*iter).m_recurrentNodesForForward;
                break;
            }
        }

        return iFound;
    }

    int FindInRecurrentLoop(const ComputationNodeBasePtr startNode)
    {
        int iFound = -1;

        for (auto iter = m_recurrentInfo.begin(); iter != m_recurrentInfo.end(); iter++)
        {
            if (std::find((*iter).m_recurrentNodes.begin(), (*iter).m_recurrentNodes.end(), startNode) != (*iter).m_recurrentNodes.end())
            {
                iFound = (*iter).m_loopId;
                break;
            }
        }

        return iFound;
    }

    bool IsFuncValueOlderThanInputs(const std::vector<ComputationNodeBasePtr>& recurrentNodes);

    void EvaluateLoop(std::list<ComputationNodeBasePtr>& /*allNodes*/, const ComputationNodeBasePtr startNode)
    {
        std::vector<ComputationNodeBasePtr> recurrentNodes;
        int iLoopId = FindInRecurrentLoop(startNode, recurrentNodes);
        if (iLoopId != -1 && IsFuncValueOlderThanInputs(recurrentNodes) && m_recurrentInfo[iLoopId].m_completedEvaluate == false)
        {
            for (auto nodeIter = recurrentNodes.begin(); nodeIter != recurrentNodes.end(); nodeIter++)
                (*nodeIter)->SetFunctionAndGradientSize(m_actMiniBSize);

            int iMBSize = m_actMiniBSize / m_nbrSlicesInEachRecurrentIteration;

            if (m_recurrentInfo[iLoopId].m_isForwardLoop)
            {
                for (int timeIndex = 0; timeIndex < iMBSize; timeIndex ++)
                {
                    for (auto nodeIter = recurrentNodes.begin(); nodeIter != recurrentNodes.end(); nodeIter++)
                    {
                        (*nodeIter)->EvaluateThisNodeGivenInputs(timeIndex);
                        (*nodeIter)->UpdateEvalTimeStamp();
                    }
                } 
            }
            else
            {
                for (int timeIndex = iMBSize-1; timeIndex >= 0; timeIndex--)
                {
                    for (auto nodeIter = recurrentNodes.begin(); nodeIter != recurrentNodes.end(); nodeIter++)
                    {
                        (*nodeIter)->EvaluateThisNodeGivenInputs(timeIndex);
                        (*nodeIter)->UpdateEvalTimeStamp();
                    }
                }
            }

            m_recurrentInfo[iLoopId].m_completedEvaluate = true;
        }
    }

    bool IsTypicalCriterionNode(ComputationNodeBasePtr nodePtr);

    void SetNodesReqMultiSeqHandling();

    // MAIN ENTRY POINT for evaluation (forward prop)
    // TODO: pass a set of nodes instead of only one
    // TODO: rename to ForwardProp()? To make it very clear?
    void Evaluate(const ComputationNodeBasePtr rootNode)
    {
        // checks that will disappear once we complete the refactoring. If this passes for a while, we will eliminate one
        // If this fails, comment this out (it is safe) and tell fseide@microsoft.com.
        if (m_pMBLayout && m_nbrSlicesInEachRecurrentIteration != m_pMBLayout->GetNumStreams())
            LogicError("Evaluate: detected that m_nbrSlicesInEachRecurrentIteration != m_pMBLayout->GetNumStreams()");
        if (m_pMBLayout && m_pMBLayout->GetNumFrames() != m_pMBLayout->GetSize())
            LogicError("Evaluate: detected that m_pMBLayout->GetNumFrames() != m_pMBLayout->GetSize()");

        // prepare to compute with the subnetwork that this rootNode depends on, including
        //  - auto-detecting recurrent loops
        //  - calling Validate() on all nodes, which, a.o, resizes the matrices
        //  - ...more stuff
        BuildAndValidateSubNetwork(rootNode);

        // determines order of evaluation, such that children get evaluated before their parent nodes
        std::list<ComputationNodeBasePtr>& allNodes = GetEvalOrder(rootNode, false);

#ifdef DISPLAY_DEBUG
        for (auto nodeIter=allNodes.begin(); nodeIter != allNodes.end(); nodeIter++)
            fprintf (stderr, "Evaluate Node: %s\n",(msra::strfun::utf8 ((*nodeIter)->NodeName())).c_str());
#endif

        for (int i = 0; i < m_recurrentInfo.size(); i++)
            m_recurrentInfo[i].m_completedEvaluate = false;

        // pass #slices and MB layout to all nodes
        // TODO: in the future, these will be different on different nodes
        for (auto nodeIter = allNodes.begin(); nodeIter != allNodes.end(); nodeIter++)
        {
            // TODO: nbrSlices set once to the same value for all nodes each evaluation--is it ever changed later?
            (*nodeIter)->SetNbrSlicesInEachRecurrentIteration(m_nbrSlicesInEachRecurrentIteration);
            if ((*nodeIter)->ReqMultiSeqHandling())
                (*nodeIter)->ResetBound(m_pMBLayout);
        }

        for (auto nodeIter = allNodes.begin(); nodeIter != allNodes.end(); nodeIter++)
        {
            // TODO: is this the frame-by-frame evaluation? Why is there no comment here??
            // evaluate all recurrence that hangs off this first
            EvaluateLoop(allNodes, *nodeIter);

            // now do the whole batch (unless it's already done)
            if ((*nodeIter)->IsFuncValueOlderThanInputs() && (FindInRecurrentLoop(*nodeIter) == -1))
            {
#ifdef DISPLAY_DEBUG
                fprintf (stderr, "Evaluate Node: %s\n",(msra::strfun::utf8 ((*nodeIter)->NodeName())).c_str());
#endif
#if DUMPOUTPUT
                fprintf(stderr,"Forward_%ls\n",(*nodeIter)->NodeName().c_str());
#endif
                // we manage time stamp here so that derived classes don't need to worry about it
                // TODO: is this the whole-batch evaluation?
                (*nodeIter)->EvaluateThisNodeGivenInputs(); 
                (*nodeIter)->UpdateEvalTimeStamp();
            }
        }
    }

    void SetActualMiniBatchSize(const size_t aSize, vector<ComputationNodeBasePtr>* featNodes = nullptr)
    {
        m_actMiniBSize = (int) aSize;

        // assume that all nodes in recurrent loops need to be reset to aSize minibatch size, so need to reset the following
        for (int i = 0; i < m_recurrentInfo.size(); i++)
        {
            m_recurrentInfo[i].m_completedEvaluate = false;
            m_recurrentInfo[i].m_completedGradient = false;
        }

        for (int i = 0; i < m_recurrentInfo.size(); i++)
            for (auto nodeIter = m_recurrentInfo[i].m_recurrentNodes.begin(); nodeIter != m_recurrentInfo[i].m_recurrentNodes.end(); nodeIter++)
                (*nodeIter)->SetFunctionAndGradientSize(m_actMiniBSize);

        if (featNodes)
        {
            for (auto ptr = featNodes->begin(); ptr != featNodes->end(); ptr++)
            {
                size_t nr = (*ptr)->GetNumRows();
                (*ptr)->Resize(nr, aSize);
            }
        }
    }

    // GetMaxMBSize - Get the maximum minibatch size that will be seen in a training run
    // returns the result from SetActualMiniBatchSize(). Note GetActualMBSize() also exists but returns a value derived from the inputs dimensions
    size_t GetMaxMBSize() { return m_actMiniBSize; }

    void SetActualNbrSlicesInEachRecurentIteration(const size_t aSize)
    {
        m_nbrSlicesInEachRecurrentIteration = aSize;
    }

    void ComputeGradientLoop(std::list<ComputationNodeBasePtr>& /*allNodes*/, const ComputationNodeBasePtr startNode)
    {
        std::vector<ComputationNodeBasePtr> recurrentNodes;
        int iLoopId = FindInRecurrentLoop(startNode, recurrentNodes);
        if (iLoopId != -1)
        {
            if (m_recurrentInfo[iLoopId].m_completedGradient == false)
            {
                int mbSize = m_actMiniBSize / m_nbrSlicesInEachRecurrentIteration;
                if (m_recurrentInfo[iLoopId].m_isForwardLoop)
                {
                    for (int timeIndex = mbSize - 1; timeIndex >= 0; timeIndex--)
                    {
                        for (auto nodeIter = recurrentNodes.rbegin(); nodeIter != recurrentNodes.rend(); ++nodeIter)
                        {
                            (*nodeIter)->SetNbrSlicesInEachRecurrentIteration(m_nbrSlicesInEachRecurrentIteration); // TODO: move to FrameRange object
                            (*nodeIter)->ComputeGradientForChildren(timeIndex);
                        }
                    }
                }
                else
                {
                    for (int timeIndex = 0; timeIndex < mbSize; timeIndex++)
                    {
                        for (auto nodeIter = recurrentNodes.rbegin(); nodeIter != recurrentNodes.rend(); ++nodeIter)
                        {
                            (*nodeIter)->SetNbrSlicesInEachRecurrentIteration(m_nbrSlicesInEachRecurrentIteration);
                            (*nodeIter)->ComputeGradientForChildren(timeIndex);
                        }
                    }
                }

                m_recurrentInfo[iLoopId].m_completedGradient = true;
            }
        }
    }

    // MAIN ENTRY POINT for evaluation followed by gradient computation (forward prop then back prop)
    // TODO: pass a set of nodes instead of only one
    template<class ElemType>
    void ComputeGradient(const ComputationNodeBasePtr rootNode, 
                         bool bResetToOne = true,  /// true if reset the gradient of rootnode to 1.0
                         const Matrix<ElemType>* rootGradientInitValue = nullptr,
                         bool bClearGradient = true,
                         bool resetTimeStampAfterComputation = false
                    )
    {
        if (bResetToOne && (rootNode->GetNumRows() != 1 || rootNode->GetNumCols() != 1))
            RuntimeError("ComputeGradient: The root of the Gradient computation must evaluate to R1 value.");

        //run forward pass first
        Evaluate(rootNode);

        // TODO: comment what the purpose of this is
        if (bClearGradient)
            ClearGradientForAllNodes(rootNode);

        //run backward pass
        std::list<ComputationNodeBasePtr>& allNodes = GetGradientCalcOrder(rootNode);

        // TODO: do a runtime check for float vs. double. Also use the Is/AsPtr macros
        if (bResetToOne)
        {
            dynamic_pointer_cast<ComputationNode<ElemType>>(rootNode)->GradientValues().Resize(1, 1);   // TODO: make this a function of ComputationNode; but first need to get rid of Matrix<ElemType> here, or make it a local template parameter
            dynamic_pointer_cast<ComputationNode<ElemType>>(rootNode)->GradientValues().SetValue(1);
        }

        if (rootGradientInitValue != nullptr)
            dynamic_pointer_cast<ComputationNode<ElemType>>(rootNode)->GradientValues().SetValue(*rootGradientInitValue);

        for (auto nodeIter = allNodes.begin(); nodeIter != allNodes.end(); nodeIter++)
        {
#ifdef DISPLAY_DEBUG
            fprintf(stderr, "Compute Gradient For Node: %s(%s) Against Children\n",
                        (msra::strfun::utf8 ((*nodeIter)->OperationName())).c_str(),
                        (msra::strfun::utf8 ((*nodeIter)->NodeName())).c_str());
#endif
            ComputeGradientLoop(allNodes, *nodeIter);

            (*nodeIter)->ComputeGradientForChildren();
        }

        //since we now allow sharing of the matrix for function value and gradient value. the function values are now destroyed
        //after gradient computation and need to be recomputed. This is indicated by the timestamp updated using this function
        //resetTimeStampAfterComputation is by default false because ComputeGradient in normal case is followed by new batch of input
        if (resetTimeStampAfterComputation)
            ResetEvalTimeStamp();
    }

    //for debugging purpose
    void PrintComputationTree(const ComputationNodeBasePtr rootNode,
                              const bool forwardCompute,
                              const bool printMatrices = false)
    {
        std::list<ComputationNodeBasePtr> nodes;
        if (forwardCompute)
        {
            fprintf(stderr, "\n\nPrinting Forward Computation Node Order ... \n");
            nodes = GetEvalOrder(rootNode, false);
        }
        else
        {
            fprintf(stderr, "\n\nPrinting Gradient Computation Node Order ... \n");
            nodes = GetGradientCalcOrder(rootNode);
        }

        if (nodes.size() == 0)
        {
            fprintf(stderr, "\n$$$$ EMPTY !!!!!\n");
            return;
        }

        for (auto nodeIter = nodes.begin(); nodeIter != nodes.end(); nodeIter++)
        {
            ComputationNodeBasePtr node = (*nodeIter);
            node->PrintSelf(printMatrices);
        }
    }

    // a few more helpers
    static void UpdateEvalTimeStamps(const std::vector<ComputationNodeBasePtr> & nodes);
    template<class ElemType> // TODO: dropoutRate change to double
    static void SetDropoutRate(ComputationNetwork& net, const ComputationNodeBasePtr criterionNode, const double dropoutRate, double & prevDropoutRate, unsigned long & dropOutSeed);
    static void SetMaxTempMemSizeForCNN(ComputationNetwork& net, const ComputationNodeBasePtr criterionNode, const size_t maxTempMemSizeInSamples);

    // -----------------------------------------------------------------------
    // network editing
    // -----------------------------------------------------------------------

    void RenameNode(const ComputationNodeBasePtr node, const std::wstring newNodeName)
    {
        // TODO: check if new name exists
        m_nameToNodeMap.erase(node->NodeName());
        node->NodeName() = newNodeName;
        AddNodeToNet(node);
    }

    // -----------------------------------------------------------------------
    // evaluation
    // -----------------------------------------------------------------------

    void ClearCaches()
    {
        m_built.clear();
        m_inputs.clear();
        m_learnableParameters.clear();
        ClearCalcOrderCaches();
    }

    void RebuildNetwork(const ComputationNodeBasePtr rootNode)
    {
        ClearCaches();
        BuildAndValidateSubNetwork(rootNode);
    }

    // -----------------------------------------------------------------------
    // node-group access
    // -----------------------------------------------------------------------

    std::list<ComputationNodeBasePtr> & InputNodes(const ComputationNodeBasePtr rootNode, bool bNoBuild = false)
    {
        if (bNoBuild == false)
            BuildAndValidateSubNetwork(rootNode);
        return m_inputs[rootNode];
    }

    std::list<ComputationNodeBasePtr> & LearnableNodes(const ComputationNodeBasePtr rootNode)
    {
        BuildAndValidateSubNetwork(rootNode);
        return m_learnableParameters[rootNode];
    }

    inline std::vector<ComputationNodeBasePtr> & FeatureNodes()        { return m_features;      }
    inline std::vector<ComputationNodeBasePtr> & LabelNodes()          { return m_labels;        }
    inline std::vector<ComputationNodeBasePtr> & FinalCriterionNodes() { return m_finalCriteria; }

    inline std::vector<ComputationNodeBasePtr> CriterionNodesFrom(const wstring & criterionNodeName)
    {
        ComputationNodeBasePtr node = GetNodeFromName(criterionNodeName);
        ValidateSubNetwork(node);
        if (node->GetNumRows() != 1 || node->GetNumCols() != 1)
            InvalidArgument("the criterionNodeName specified in the config file is not a valid training or eval criterion node.");
        // TODO: test this, then remove this comment
        return std::vector<ComputationNodeBasePtr> { node };
    }

    inline std::vector<ComputationNodeBasePtr> & NodesReqMultiSeqHandling() { return m_nodesReqMultiSeqHandling; }
    inline std::vector<ComputationNodeBasePtr> & EvaluationNodes()          { return m_evalNodes; }
    inline std::vector<ComputationNodeBasePtr> & OutputNodes()              { return m_outputNodes; }
    inline std::vector<ComputationNodeBasePtr> & PairNodes()                { return m_pairNodes; }

    inline std::vector<RecurrentInfo> & RecurrentNodes() { return m_recurrentInfo; }

    // -----------------------------------------------------------------------
    // node access
    // -----------------------------------------------------------------------

    size_t GetTotalNumberOfNodes() const { return m_nameToNodeMap.size(); }

    // TODO: could be a dup
    std::map<const std::wstring, ComputationNodeBasePtr, nocase_compare> & GetNameToNodeMap()    // specially for ExperimentalNetworkBuilder; don't use this otherwise
    {
        return m_nameToNodeMap;
    }

    // -----------------------------------------------------------------------
    // evaluation
    // -----------------------------------------------------------------------

    void ResetEvalTimeStamp()
    {
        for (auto nodeIter = m_nameToNodeMap.begin(); nodeIter != m_nameToNodeMap.end(); nodeIter++)
            nodeIter->second->ResetEvalTimeStamp();
    }

    // -----------------------------------------------------------------------
    // network editing
    // -----------------------------------------------------------------------

    //change the node associated with nodeName to newNode; used in the KL-reg based adaptation to reduce feature copy
    //need to update all the mappings as well childrens
    void ChangeNode(wstring nodeName, ComputationNodeBasePtr newNode)
    {
        ComputationNodeBasePtr oldNode = GetNodeFromName(nodeName);
        if (oldNode->OperationName() != newNode->OperationName())
            InvalidArgument("newNode must have the same type as the old node.");

        //change children
        for (auto nodeIter = m_nameToNodeMap.begin(); nodeIter != m_nameToNodeMap.end(); nodeIter++)
        {
            ComputationNodeBasePtr node = nodeIter->second;
            for (int i = 0; i < node->ChildrenSize(); i++)
                if (node->GetChildren()[i] == oldNode)
                    node->SetInput(i, newNode);
        }

        //change name map
        m_nameToNodeMap[nodeName] = newNode;
        for (int i = 0; i < oldNode->ChildrenSize(); i++)
            newNode->SetInput(i, oldNode->GetChildren()[i]);

        //change other maps
        for (auto groupIter : GetAllNodeGroups())
        {
            auto & group = *groupIter;
            for (int i = 0; i < group.size(); i++)
                if (group[i] == oldNode)
                    group[i] = newNode;
        }
    }

    // replace the old node with the current node, assuming the old node is a leaf node
    // need to update those nodes who use oldNode as their child
    void ReplaceLeafNode(wstring oldNodeName, ComputationNodeBasePtr newNode)
    {
        ComputationNodeBasePtr oldNode = GetNodeFromName(oldNodeName);

        // change the input of those nodes whose child is oldNode
        for (auto nodeIter = m_nameToNodeMap.begin(); nodeIter != m_nameToNodeMap.end(); nodeIter++)
        {
            ComputationNodeBasePtr node = nodeIter->second;
            for (int i = 0; i < node->ChildrenSize(); i++)
                if (node->GetChildren()[i] == oldNode)
                    node->SetInput(i, newNode);
        }
        m_nameToNodeMap[newNode->GetName()] = newNode;

        // now the old node becomes a orphan node , remove it
        DeleteNode(oldNodeName);
        //RemoveOrphanNode(oldNode);
    }

    void ReplaceFinalCriterionNode(wstring oldNodeName, ComputationNodeBasePtr newNode)
    {
        // Checks if the node is a criterion node.
        int index = -1;
        for (int i = 0; i < m_finalCriteria.size(); ++i)
        {
            if (m_finalCriteria[i]->NodeName() == oldNodeName)
            {
                index = i;
                break;
            }
        }
        if (index == -1)
            RuntimeError("ReplaceFinalCriterionNode: the node to be replaced is not a criterion node.");

        // Replaces children.
        for (int i = 0; i < newNode->ChildrenSize(); ++i)
        {
            if (m_nameToNodeMap.find(newNode->GetChildren()[i]->NodeName()) == m_nameToNodeMap.end())
                RuntimeError("Child node does not exist.");
            newNode->SetInput(i, m_nameToNodeMap[newNode->GetChildren()[i]->NodeName()]);
        }

        // Addes it to criterion node list.
        m_finalCriteria[index] = newNode;
        m_nameToNodeMap[newNode->NodeName()] = newNode;
    }

    void AddFeatureNode(ComputationNodeBasePtr featureNode)
    {
        wstring nodeName = featureNode->NodeName();
        if (NodeNameExist(nodeName))
            RuntimeError("AddFeatureNode: feature node already exists.");
        m_nameToNodeMap[nodeName] = featureNode;
        m_features.push_back(featureNode);
    }

    // We only remove the node, not delete it.
    void RemoveFeatureNode(ComputationNodeBasePtr featureNode)
    {
        wstring nodeName = featureNode->NodeName();
        if (!NodeNameExist(nodeName))
            RuntimeError("RemoveFeatureNode: feature node does not exist.");

        ClearCaches();

        // Removes links.
        for (auto nodeIter = m_nameToNodeMap.begin(); nodeIter != m_nameToNodeMap.end(); ++nodeIter)
        {
            ComputationNodeBasePtr node = nodeIter->second;
            for (size_t i = 0; i < node->ChildrenSize(); ++i)
            {
                ComputationNodeBasePtr child = node->GetChildren()[i];
                if (child == featureNode)
                {
                    node->SetInput(i,NULL);
                    break;
                }
            }
        }

        // Removes from feature list.
        auto search = std::find(m_features.begin(), m_features.end(), featureNode);
        if (search != m_features.end())
            m_features.erase(search);

        m_nameToNodeMap.erase(nodeName);
    }

    // -----------------------------------------------------------------------
    // node access
    // -----------------------------------------------------------------------

    std::vector<ComputationNodeBasePtr> GetAllNodes() const
    {
        std::vector<ComputationNodeBasePtr> nodes;
        for (auto nodeIter = m_nameToNodeMap.begin(); nodeIter != m_nameToNodeMap.end(); nodeIter++)
        {
            ComputationNodeBasePtr node = nodeIter->second;
            nodes.push_back(node);
        }
        return nodes;
    }

    std::list<ComputationNodeBasePtr> GetNodesWithType(const wstring typeName, const ComputationNodeBasePtr rootNode = nullptr)
    {
        std::list<ComputationNodeBasePtr> nodesWithType;

        //find nodes from all available nodes
        if (rootNode == nullptr)
        {
            for (auto nodeIter = m_nameToNodeMap.begin(); nodeIter != m_nameToNodeMap.end(); nodeIter++)
            {
                ComputationNodeBasePtr node = nodeIter->second;
                if (node->OperationName() == typeName)
                    nodesWithType.push_back(node);
            }
        }
        else
        {
            //for calculating a specific node
            std::list<ComputationNodeBasePtr>& nodes = GetEvalOrder(rootNode, false);
            for (auto nodeIter = nodes.begin(); nodeIter != nodes.end(); nodeIter++)
            {
                ComputationNodeBasePtr node = (*nodeIter);
                if (node->OperationName() == typeName)
                    nodesWithType.push_back(node);
            }
        }

        return nodesWithType;
    }

private:
    template<class N> void GetNodesRequiringX(std::list<ComputationNodeBasePtr> & nodesRequirePreComputation, const ComputationNodeBasePtr rootNode, bool checkComputed);
public:
    //return list of nodes that require precomputation and not precomputed yet.
    std::list<ComputationNodeBasePtr> GetNodesRequiringPreComputation(const ComputationNodeBasePtr rootNode = nullptr, bool checkComputed = true);
    //return list of nodes that require precomputation and not precomputed yet.
    std::list<ComputationNodeBasePtr> GetNodesRequiringBatchMode(const ComputationNodeBasePtr rootNode = nullptr, bool checkComputed = true);

    // -----------------------------------------------------------------------
    // evaluation
    // -----------------------------------------------------------------------

private:

public: // yak--used by NDLUtil. Will go away someday.
    // ValidateNetwork() - Validate the entire network
    // This calls ValidateNetowrk(Node) for all output nodes.
    // This is used after loading or for dumping the network.
    void ValidateNetwork(bool allowFragment = false, const bool bAllowNoCriterion = false)
    {
        // currently only validates nodes, we should validate everything we can
        if (FeatureNodes().size() == 0 && !allowFragment)
            RuntimeError("No Feature nodes specified");

        // first give criteria nodes as root node
        if (FinalCriterionNodes().size() > 0)
        {
            for (ComputationNodeBasePtr & node : FinalCriterionNodes())
            {
                if (!allowFragment)
                    FormRecurrentLoops(node);
                PrintComputationTree(node, false);
                size_t actualMBSize = this->GetActualMBSize();
                this->SetActualMiniBatchSize(actualMBSize);
                ValidateSubNetwork(node);
            }
        }
        else if (bAllowNoCriterion == true)
        {
            // do nothing
        }
        else if (!allowFragment)
            RuntimeError("No Criterion nodes specified");

        // now output nodes
        if (OutputNodes().size() > 0)
        {
            for (ComputationNodeBasePtr node : OutputNodes())
            {
                if (!allowFragment)
                    FormRecurrentLoops(node);
                ValidateSubNetwork(node);
            }
        }
        else if (!allowFragment)
            RuntimeError("No Output nodes specified");

        // now evaluation nodes
        if (EvaluationNodes().size() > 0)
        {
            for (ComputationNodeBasePtr node : EvaluationNodes())
            {
                if (!allowFragment)
                    FormRecurrentLoops(node);
                ValidateSubNetwork(node);
            }
        }
    }
private:

    // validate sub-network needed to evalute a specific output node
    // Note: under some circumstances, one must call FormRecurrentNodes() on this node before calling this. TODO: Not clear which ones.
    // TODO: ^^ is this really needed? Can we just call it inside?
    void ValidateSubNetwork(const ComputationNodeBasePtr rootNode)
    {
        fprintf(stderr, "\n\nValidating node %ls \n", rootNode->NodeName().c_str());

        std::list<ComputationNodeBasePtr>& nodes = GetEvalOrder(rootNode, false);

        for (auto nodeIter = nodes.begin(); nodeIter != nodes.end(); nodeIter++)
        {
            (*nodeIter)->PrintSelfBeforeValidation(true);   // TODO: only called with 'true/*allowNulls*/' from PairNetworkNode and DelayedValueNodeBase
            (*nodeIter)->Validate();
        }

        fprintf(stderr, "\n\n");
    }
public:
    // prepares the network for computation
    // Done lazily, called for every minibatch's invocation of EvaluateNode().
    void BuildAndValidateSubNetwork(const ComputationNodeBasePtr rootNode)
    {
        const auto inserted = m_built.insert(rootNode).second;  // remember we built it
        if (!inserted)
            return;                                             // already done

        // detect recurrent loops for this root node (more loops will be detected inside ValidateSubNetwork())
        // TODO: not nice--why not always call this in ValidateSubNetwork() only?
        FormRecurrentLoops(rootNode);

        //
        ValidateSubNetwork(rootNode);

        //
        CollectInputAndLearnableParameters(rootNode);

        //
        SetNodesReqMultiSeqHandling();
    }

    //this function will need to be called before actual validation and execution to 
    //predetermine how to share matrices to reduce memory usage.
    //evalRootNodes do not need gradient computation
    //trainRootNodes need gradient computation
    void AllocateMatrices(std::vector<ComputationNodeBasePtr>& evalRootNodes, std::vector<ComputationNodeBasePtr>& trainRootNodes)
    {
        //allocate memory for forward computation
        fprintf(stderr, "\n\nAllocate matrices for forward computing\n");
        for (int i = 0; i < evalRootNodes.size(); i++)
            AllocateEvalMatrices(evalRootNodes[i]);

        for (int i = 0; i < trainRootNodes.size(); i++)
            AllocateEvalMatrices(trainRootNodes[i]);

        //allocate memory for backward computation
        //we intentionally separate it from above loop to make sure forward computing gets the right matrices
        for (int i = 0; i < trainRootNodes.size(); i++)
            AllocateGradientMatrices(trainRootNodes[i]);
    }

    void AllocateEvalMatrices(ComputationNodeBasePtr rootNode)
    {
        FormRecurrentLoops(rootNode);

        std::list<ComputationNodeBasePtr>& nodes = GetEvalOrder(rootNode, false);

        for (auto nodeIter = nodes.begin(); nodeIter != nodes.end(); nodeIter++)
        {
            (*nodeIter)->RequestEvalMatrices(m_matrixPool);
            (*nodeIter)->ReleaseMatricesAfterEval(m_matrixPool);
        }
    }

    void AllocateGradientMatrices(ComputationNodeBasePtr rootNode)
    {
        //first, compute the number of parents for each node
        std::map<ComputationNodeBasePtr, int> numParents;

        std::list<ComputationNodeBasePtr>& nodes = GetEvalOrder(rootNode, false);

        for (auto nodeIter = nodes.begin(); nodeIter != nodes.end(); nodeIter++)
        {
            std::vector<ComputationNodeBasePtr> children = (*nodeIter)->GetChildren();
            for (int i = 0; i < children.size(); i++)
                numParents[children[i]] ++;
        }

        //now, simulate the gradient computation order to determine how to allocate matrices
        std::list<ComputationNodeBasePtr>& allNodes = GetGradientCalcOrder(rootNode);

        for (int i = 0; i < m_recurrentInfo.size(); i++)
            m_recurrentInfo[i].m_completedGradient = false;

        for (auto nodeIter = allNodes.begin(); nodeIter != allNodes.end(); nodeIter++)
        {
            std::vector<ComputationNodeBasePtr> recurrentNodes;
            int iLoopId = FindInRecurrentLoop(*nodeIter, recurrentNodes);
            if (iLoopId != -1 && m_recurrentInfo[iLoopId].m_completedGradient == false)
            {
                for (auto nodeIterInLoop = recurrentNodes.rbegin(); nodeIterInLoop != recurrentNodes.rend(); ++nodeIterInLoop)
                    AllocateGradientMatricesForChildren(*nodeIterInLoop, numParents);
                m_recurrentInfo[iLoopId].m_completedGradient = true;
            }
            else
                AllocateGradientMatricesForChildren(*nodeIter, numParents);

            (*nodeIter)->ReleaseGradientMatrices(m_matrixPool);
        }
    }

    void AllocateGradientMatricesForChildren(ComputationNodeBasePtr parentNode, std::map<ComputationNodeBasePtr, int>& numParents)
    {
        std::vector<ComputationNodeBasePtr> children = parentNode->GetChildren();
        for (int i = 0; i < children.size(); i++)
            children[i]->RequestGradientMatrices(m_matrixPool, numParents[children[i]]);
    }

    /**
    call unit test of each node
    this adds a verification of the correctness of node operations.
    */
    bool UnitTest(bool allowFragment = false)
    {
        vector<wstring> vErrors;
        // currently only validates nodes, we should validate everything we can
        if (FeatureNodes().size() == 0 && !allowFragment)
            RuntimeError("No Feature nodes specified");
        // first give criteria nodes as root node
        if (FinalCriterionNodes().size() > 0)
        {
            for (auto node : FinalCriterionNodes())
            {
                if (!allowFragment)
                    FormRecurrentLoops(node);
                size_t actualMBSize = this->GetActualMBSize();
                this->SetActualMiniBatchSize(actualMBSize);
                if (!UnitTest(node))
                    vErrors.push_back(node->NodeName().c_str());
            }
        }
        else if (!allowFragment)
            RuntimeError("No Criterion nodes specified");
        // now output nodes
        if (OutputNodes().size() > 0)
        {
            for (auto node : OutputNodes())
            if (!UnitTest(node))
                vErrors.push_back(node->NodeName().c_str());
        }
        else if (!allowFragment)
            RuntimeError("No Output nodes specified");
        // now evaluation nodes
        if (EvaluationNodes().size() > 0)
        {
            for (auto node : EvaluationNodes())
            if (!UnitTest(node))
                vErrors.push_back(node->NodeName().c_str());
        }
        return vErrors.empty();
    }

    bool UnitTest(const ComputationNodeBasePtr rootNode)
    {
        fprintf(stderr, "\n\n Unit test node %ls \n", rootNode->NodeName().c_str());

        std::list<ComputationNodeBasePtr>&  nodes = GetEvalOrder(rootNode, false);

        for (auto nodeIter = nodes.begin(); nodeIter != nodes.end(); nodeIter++)
        if (!(*nodeIter)->UnitTest())
            return false;

        fprintf(stderr, "\n\n");

        return true;
    }

    // -----------------------------------------------------------------------
    // specialized operations
    // -----------------------------------------------------------------------

    // TODO: lift this into config language, move underlying code to math lib

    //========================================
    // This function performs SVD decomposition for different groups of learnable  parameters
    // we perform SVD decomposition such that
    //  A \approx B*C, where rank(B)=rank(C)=r < rank(A)
    // After SVD decomposition, the node A will become an intermediate node whose children are B,C ;
    // B and C are two learnable parameters
    //========================================
    // BUGBUG: this only currently works for one ElemType, not both
    template<class ElemType>
    void PerformSVDecomposition(const map<wstring, float>& SVDConfig);

public:
    // -----------------------------------------------------------------------
    // evaluation
    // -----------------------------------------------------------------------

    // TODO: make these templated on <ElemType> locally
    template<class ElemType>
    void GetHistory(map<wstring, Matrix<ElemType>>& history, bool bLastTime = false)
    {
        //put all node info first
        Matrix<ElemType> hist;
        for (auto nodeIter = m_nameToNodeMap.begin(); nodeIter != m_nameToNodeMap.end(); nodeIter++)
        {
            shared_ptr<ComputationNode<ElemType>> nodePtr = dynamic_pointer_cast<ComputationNode<ElemType>>(nodeIter->second);
            if (nodePtr && nodePtr->GetHistory(hist, bLastTime))
                history[nodeIter->first] = hist;
        }
    };

    template<class ElemType>
    void SetHistory(map<wstring, Matrix<ElemType>>& history)
    {
        //put all node info first
        for (auto nodeIter = m_nameToNodeMap.begin(); nodeIter != m_nameToNodeMap.end(); nodeIter++)
        {
            shared_ptr<ComputationNode<ElemType>> nodePtr = dynamic_pointer_cast<ComputationNode<ElemType>>(nodeIter->second);
            if (nodePtr && history.find(nodeIter->first) != history.end())
                nodePtr->SetHistory(history[nodeIter->first]);
        }
    };

    // note: this is called to write into our exisdting MBLayout instance
    const MBLayoutPtr & GetMBLayoutPtr() { return m_pMBLayout; }

protected:
    // -----------------------------------------------------------------------
    // construction
    // -----------------------------------------------------------------------

    // Copy constructor, should never be called.
#pragma warning (push)
#pragma warning (disable: 4702) // this function is flagged but unclear why
    ComputationNetwork(const ComputationNetwork& /*deepCopyFrom*/)
    {
        // TODO: can we just define it as private without implementation?
        LogicError("'ComputationNetwork(const ComputationNetwork& deepCopyFrom)' should never be called.");
    }
#pragma warning (pop)

    // Assignment operator, should never be called.
    ComputationNetwork& operator=(const ComputationNetwork& /*deepCopyFrom*/)
    {
        // TODO: can we just define it as private without implementation?
        LogicError("'ComputationNetwork& operator=(const ComputationNetwork& deepCopyFrom)' should never be called.");
    }

    // -----------------------------------------------------------------------
    // evaluation
    // -----------------------------------------------------------------------

    // The methods below determine evaluation order, which is tricky in presence of recurrent loops.
    // TODO: Can this be moved to a separate class, or at least a separate CPP?

    void ClearCalcOrderCaches();
    void MergeRecurrentLoops(const ComputationNodeBasePtr /*rootNode*/);
    // get the strong connected component from the graph
    void getStrongSCC(const ComputationNodeBasePtr rootNode);    // TODO: method names start uppercase
    void strongSCC(ComputationNodeBasePtr cur, std::list<ComputationNodeBasePtr>& sccStack, size_t& index, size_t& loopId);     // TODO: method names start uppercase
    void getLoopForwordOrder(std::unordered_set<ComputationNodeBasePtr>& visited, std::unordered_set<ComputationNodeBasePtr>& recStack, std::list<ComputationNodeBasePtr>& nodesStack, ComputationNodeBasePtr cur);   // TODO: method name
    //must be called before ValidateSubNetwork
    void FormRecurrentLoops(const ComputationNodeBasePtr rootNode);
    void DetermineLoopTypes();
    void ReorderLoops(std::list<ComputationNodeBasePtr>& nodes, const std::map<int, std::list<ComputationNodeBasePtr>>& /*recurrentNodes*/, const std::list<ComputationNodeBasePtr> & /*noRecurrentNodes*/);
    void CollectInputAndLearnableParameters(const ComputationNodeBasePtr rootNode);

    // -----------------------------------------------------------------------
    // node creation
    // -----------------------------------------------------------------------

public:

    // TODO: move these close to where they are used

    // add a node to m_nameToNodeMap[], which is our node holder
    // Duplicate node names are rejected.
    ComputationNodeBasePtr AddNodeToNet(const ComputationNodeBasePtr nodePtr)
    {
        //found
        // TODO: use .insert() and test result.second == false means not inserted since already exists
        if (m_nameToNodeMap.find(nodePtr->NodeName()) != m_nameToNodeMap.end())
            RuntimeError("Duplicated computation node name.");

        m_nameToNodeMap[nodePtr->NodeName()] = nodePtr;
        return nodePtr; // allows e.g. return AddNodeToNet(New...);
    }
    // TODO: not very nice--need to fix way more outside to get this right
    template<class N>
    shared_ptr<N> AddNodeToNetWithElemType(const shared_ptr<N> nodePtr)
    {
        return dynamic_pointer_cast<N>(AddNodeToNet(nodePtr));
    }

    template<class N, class... _Types>
    shared_ptr<N> AddNodeToNetAndAttachInputs(const shared_ptr<N> nodePtr, _Types&&... _Args)
    {
        nodePtr->AttachInputs(std::forward<_Types>(_Args)...);
        return AddNodeToNetWithElemType(nodePtr);
        //return nodePtr; // allows e.g. return AddNodeToNetAndAttachInputs(New..., inputs);
    }

public:

    // -----------------------------------------------------------------------
    // evaluation
    // -----------------------------------------------------------------------

    void ClearGradientForAllNodes(const ComputationNodeBasePtr rootNode)
    {
        std::list<ComputationNodeBasePtr>& allNodes = GetGradientCalcOrder(rootNode);

        for (auto nodeIter = allNodes.begin(); nodeIter != allNodes.end(); nodeIter++)
            (*nodeIter)->ClearGradientForChildren(m_actMiniBSize);

        //for (auto nodeIter = m_recurrentInfo.begin(); nodeIter != m_recurrentInfo.end(); nodeIter++)
        //    (*nodeIter).m_completedGradient = false;

        for (int i = 0; i < m_recurrentInfo.size(); i++)
            m_recurrentInfo[i].m_completedGradient = false;
    }

    // determine the required order in which nodes must be computed in order to compute 'rootNode'
    // recurrent == true is only used when called from FormRecurrentLoops()
    std::list<ComputationNodeBasePtr>& GetEvalOrder(const ComputationNodeBasePtr rootNode, bool recurrent)
    {
        return GetCalcOrder(rootNode, m_cacheEvalOrders, true/*means for forward prop*/, recurrent);
    }

    // determine the required order in which nodes must be computed in order to compute the gradient of 'rootNode'
    // Basically returns the reverse of GetEvalOrder(), with some special consideration to loops.
    std::list<ComputationNodeBasePtr>& GetGradientCalcOrder(const ComputationNodeBasePtr rootNode)
    {
        return GetCalcOrder(rootNode, m_cacheGradientCalcOrders, false/*means for backprop*/, false/*recurrent*/);
    }

private:

    // determine computation order to evalute a node (forward prop) or a node's gradient (backprop)
    // This is the common part of GetEvalOrder() and GetGradientCalcOrder().
    static std::list<ComputationNodeBasePtr>& GetCalcOrder(const ComputationNodeBasePtr rootNode,
                                                           std::map<const ComputationNodeBasePtr, std::list<ComputationNodeBasePtr>>& orderMap,
                                                           const bool forwardCompute, bool recurrent)
    {
        if (!rootNode)
            LogicError("rootNode is NULL.");
        if (orderMap.find(rootNode) == orderMap.end())
            orderMap[rootNode] = rootNode->EnumerateNodes(forwardCompute, recurrent);
        return orderMap[rootNode];
    }

public:

    // FixupInputMinibatchSize - go through all the inputs and make sure they have a consistent minibatch size (after creation)
    void FixupInputMinibatchSize();

    // -----------------------------------------------------------------------
    // BS integration
    // -----------------------------------------------------------------------

    // create a somewhat readable representation, aimed at diagnostics/debugging
    wstring /*HasToString::*/ToString() const
    {
        wstring args;
        for (auto & iter : m_nameToNodeMap)
        {
            const auto node = iter.second;
            if (!args.empty())
                args.append(L"\n");
            args.append(node->ToString());
        }
        return TypeId<decltype(*this)>() + L" " + NestString(args, L'[', true, ']');
    }

    // pretending to be a ConfigRecord. TODO: implement this when we actually need it (when we get to MEL)
    const ScriptableObjects::ConfigValuePtr & /*IConfigRecord::*/operator[](const wstring & id) const   // e.g. confRec[L"message"]
    {
        id; RuntimeError("unknown class parameter");    // (for now)
    }
    const ScriptableObjects::ConfigValuePtr * /*IConfigRecord::*/Find(const wstring & id) const         // returns nullptr if not found
    {
        id; return nullptr; // (for now)
    }
    vector<wstring> /*IConfigRecord::*/GetMemberIds() const
    {
        return vector<wstring>();
    }

protected:

    // -----------------------------------------------------------------------
    // data members
    // -----------------------------------------------------------------------

    // TODO: move basic accessors in here?

    DEVICEID_TYPE m_deviceId;           // TODO: is this shared by all nodes?
    unsigned long m_randomSeedOffset;

    // node groups
    std::vector<ComputationNodeBasePtr> m_features;
    std::vector<ComputationNodeBasePtr> m_labels;
    std::vector<ComputationNodeBasePtr> m_finalCriteria;
    std::vector<ComputationNodeBasePtr> m_evalNodes;
    std::vector<ComputationNodeBasePtr> m_outputNodes;
    std::vector<ComputationNodeBasePtr> m_pairNodes; /// nodes for the children network to pair
    std::vector<ComputationNodeBasePtr> m_nodesReqMultiSeqHandling;
    vector<std::vector<ComputationNodeBasePtr>*> GetAllNodeGroups()    // get all groups to allow to iterate over all of them ...continue
    {
        return vector<std::vector<ComputationNodeBasePtr>*> { &m_features, &m_labels, &m_finalCriteria, &m_evalNodes, &m_outputNodes, &m_pairNodes, &m_nodesReqMultiSeqHandling };
    }

    std::vector<RecurrentInfo> m_recurrentInfo;     // [index--TODO: comment what this is indexed with]

    // used for sentence boundary information passed from reader to reset RNN state 
    // specify how the minibatch is packed for each sample
    MBLayoutPtr m_pMBLayout;

    int m_actMiniBSize;
    size_t m_nbrSlicesInEachRecurrentIteration;

    // main node holder
    std::map<const std::wstring, ComputationNodeBasePtr, nocase_compare> m_nameToNodeMap;   // [name] -> node; this is the main container that holds this networks' nodes

private:    // TODO: make all private that can be made private
    // cache for evaluation ordering:
    std::unordered_set<ComputationNodeBasePtr> m_built;   // [node] flag: BuildAndValidateSubNetwork() has been called

    std::map<const ComputationNodeBasePtr, std::list<ComputationNodeBasePtr>> m_cacheEvalOrders;
    std::map<const ComputationNodeBasePtr, std::list<ComputationNodeBasePtr>> m_cacheGradientCalcOrders;

    std::map<const ComputationNodeBasePtr, std::list<ComputationNodeBasePtr>> m_inputs;                 // [out node] -> all input nodes
    std::map<const ComputationNodeBasePtr, std::list<ComputationNodeBasePtr>> m_learnableParameters;    // [out node] -> all parameter nodes

    // pool for matrices that can be shared across nodes
    // TODO: does this apply to anything else besides temporary node-internal intermediate results? What, for example?
    MatrixPool m_matrixPool;
};

}}}<|MERGE_RESOLUTION|>--- conflicted
+++ resolved
@@ -28,18 +28,6 @@
 #include <regex>
 #include <chrono>
 
-<<<<<<< HEAD
-=======
-#include "File.h"
-#include "Matrix.h"
-#include "commandArgUtil.h" // for nocase_compare
-
-#include "ComputationNode.h"
-#include "ScriptableObjects.h"
-#include "MPIWrapper.h"
-
->>>>>>> 577556cf
-//#include "MatrixPool.h"
 
 namespace Microsoft { namespace MSR { namespace CNTK {
 
@@ -194,7 +182,6 @@
     // construction
     // -----------------------------------------------------------------------
 
-    // TODO: DeviceID vs. DeviceId? Use the latter throughout
     void SetDeviceId(const DEVICEID_TYPE deviceId = AUTOPLACEMATRIX)
     {
         if (m_deviceId == AUTOPLACEMATRIX)
@@ -271,9 +258,9 @@
                     {
                         if ((int)(m_pMBLayout->m_sentenceBoundaryFlags(i, j)) & ((int) MinibatchPackingFlags::NoLabel))
                             numSamplesWithoutLabel++;
+                        }
                     }
                 }
-            }
 
             return numTimeSteps*numSequences - numSamplesWithoutLabel;
         }
@@ -903,7 +890,7 @@
 
     // -----------------------------------------------------------------------
     // evaluation
-    // -----------------------------------------------------------------------
+    // -----------------------------------------------------------------------
 
     void ResetEvalTimeStamp()
     {
@@ -1111,7 +1098,7 @@
             for (ComputationNodeBasePtr & node : FinalCriterionNodes())
             {
                 if (!allowFragment)
-                    FormRecurrentLoops(node);
+                    FormRecurrentLoops(node);
                 PrintComputationTree(node, false);
                 size_t actualMBSize = this->GetActualMBSize();
                 this->SetActualMiniBatchSize(actualMBSize);
@@ -1131,7 +1118,7 @@
             for (ComputationNodeBasePtr node : OutputNodes())
             {
                 if (!allowFragment)
-                    FormRecurrentLoops(node);
+                    FormRecurrentLoops(node);
                 ValidateSubNetwork(node);
             }
         }
@@ -1144,7 +1131,7 @@
             for (ComputationNodeBasePtr node : EvaluationNodes())
             {
                 if (!allowFragment)
-                    FormRecurrentLoops(node);
+                    FormRecurrentLoops(node);
                 ValidateSubNetwork(node);
             }
         }
@@ -1267,7 +1254,7 @@
         for (int i = 0; i < children.size(); i++)
             children[i]->RequestGradientMatrices(m_matrixPool, numParents[children[i]]);
     }
-
+
     /**
     call unit test of each node
     this adds a verification of the correctness of node operations.
@@ -1375,7 +1362,7 @@
         }
     };
 
-    // note: this is called to write into our exisdting MBLayout instance
+    // note: this is called to write into our existing MBLayout instance
     const MBLayoutPtr & GetMBLayoutPtr() { return m_pMBLayout; }
 
 protected:
@@ -1516,29 +1503,29 @@
     wstring /*HasToString::*/ToString() const
     {
         wstring args;
-        for (auto & iter : m_nameToNodeMap)
-        {
-            const auto node = iter.second;
-            if (!args.empty())
-                args.append(L"\n");
-            args.append(node->ToString());
-        }
-        return TypeId<decltype(*this)>() + L" " + NestString(args, L'[', true, ']');
-    }
-
-    // pretending to be a ConfigRecord. TODO: implement this when we actually need it (when we get to MEL)
-    const ScriptableObjects::ConfigValuePtr & /*IConfigRecord::*/operator[](const wstring & id) const   // e.g. confRec[L"message"]
-    {
-        id; RuntimeError("unknown class parameter");    // (for now)
-    }
-    const ScriptableObjects::ConfigValuePtr * /*IConfigRecord::*/Find(const wstring & id) const         // returns nullptr if not found
-    {
-        id; return nullptr; // (for now)
-    }
-    vector<wstring> /*IConfigRecord::*/GetMemberIds() const
-    {
-        return vector<wstring>();
-    }
+        for (auto & iter : m_nameToNodeMap)
+        {
+            const auto node = iter.second;
+            if (!args.empty())
+                args.append(L"\n");
+            args.append(node->ToString());
+        }
+        return TypeId<decltype(*this)>() + L" " + NestString(args, L'[', true, ']');
+    }
+
+    // pretending to be a ConfigRecord. TODO: implement this when we actually need it (when we get to MEL)
+    const ScriptableObjects::ConfigValuePtr & /*IConfigRecord::*/operator[](const wstring & id) const   // e.g. confRec[L"message"]
+    {
+        id; RuntimeError("unknown class parameter");    // (for now)
+    }
+    const ScriptableObjects::ConfigValuePtr * /*IConfigRecord::*/Find(const wstring & id) const         // returns nullptr if not found
+    {
+        id; return nullptr; // (for now)
+    }
+    vector<wstring> /*IConfigRecord::*/GetMemberIds() const
+    {
+        return vector<wstring>();
+    }
 
 protected:
 
